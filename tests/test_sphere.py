# pylint: disable=invalid-name
# pylint: disable=no-self-use
# pylint: disable=too-many-locals
# pylint: disable=protected-access

"""Tests for sphere object."""

import unittest
import numpy as np
import iadpython


class SimpleSphere(unittest.TestCase):
    """Creation and setting of sphere parameters."""

    def test_01_object_creation(self):
        """Simple sphere creation."""
        s = iadpython.sphere.Sphere(200, 20)
        np.testing.assert_allclose(s.d_sphere, 200, atol=1e-5)
        np.testing.assert_allclose(s.d_sample, 20, atol=1e-5)
        np.testing.assert_allclose(s.d_entrance, 0, atol=1e-5)
        np.testing.assert_allclose(s.d_detector, 0, atol=1e-5)

    def test_02_portsize(self):
        """Test setting values."""
        s = iadpython.sphere.Sphere(200, 20)
        s.d_entrance = 10
        s.d_detector = 5
        s.d_sample = 18
        np.testing.assert_allclose(s._d_sphere, 200, atol=1e-5)
        np.testing.assert_allclose(s._d_sample, 18, atol=1e-5)
        np.testing.assert_allclose(s._d_entrance, 10, atol=1e-5)
        np.testing.assert_allclose(s._d_detector, 5, atol=1e-5)
        np.testing.assert_allclose(s.d_sphere, 200, atol=1e-5)
        np.testing.assert_allclose(s.d_sample, 18, atol=1e-5)
        np.testing.assert_allclose(s.d_entrance, 10, atol=1e-5)
        np.testing.assert_allclose(s.d_detector, 5, atol=1e-5)

    def test_03_cap(self):
        """Spherical cap calculations."""
        R = 100
        s = iadpython.sphere.Sphere(2 * R, 5)
        r = 10
        acap = s.cap_area(2 * r) / (4 * np.pi * R**2)
        a_cap = s.relative_cap_area(2 * r)
        np.testing.assert_allclose(acap, a_cap, atol=1e-5)

        acap1 = np.pi * r**2 / (4 * np.pi * R**2)
        a_cap1 = s.approx_relative_cap_area(20)
        np.testing.assert_allclose(acap1, a_cap1, atol=1e-5)

<<<<<<< HEAD
class SphereGain(unittest.TestCase):
    """Basic tests of gain relative to black sphere."""

    def test_01_gain(self):
        """Gain calculations, r_wall=0."""
        s = iadpython.sphere.Sphere(200, 25)
        s.r_wall = 0
        g = s.gain(0)
        np.testing.assert_allclose(g, 1, atol=1e-5)

    def test_02_gain(self):
        """Gain calculations, r_wall=1."""
        s = iadpython.sphere.Sphere(200, 25)
        g = s.gain(0, r_wall=1)
        Asphere = 4 * np.pi * (200/2)**2
        Asample = np.pi * (25/2)**2
        gg = Asphere/Asample
        np.testing.assert_allclose(g, gg, atol=1e-4)

    def test_03_gain(self):
        """Gain calculations, r_wall=0."""
        s = iadpython.sphere.Sphere(200, 25, d_entrance=5, d_detector=10)
        s.r_wall = 0
        g = s.gain(0)
        np.testing.assert_allclose(g, 1, atol=1e-5)

    def test_04_gain(self):
        """Gain calculations, r_wall=1."""
        s = iadpython.sphere.Sphere(200, 25, d_entrance=5, d_detector=10)
        s.r_wall = 1
        g = s.gain(0)
        gg = 1/(s.a_detector+s.a_entrance+s.a_sample)
        np.testing.assert_allclose(g, gg, atol=1e-5)
=======
# class SphereGain(unittest.TestCase):
#     """Basic tests of gain relative to black sphere."""
# 
#     def test_01_gain(self):
#         """Gain calculations, r_wall=0."""
#         s = iadpython.sphere.Sphere(200, 25)
#         s.r_wall = 0
#         g = s.gain(0)
#         np.testing.assert_allclose(g, 1, atol=1e-5)
# 
#     def test_02_gain(self):
#         """Gain calculations, r_wall=1."""
#         s = iadpython.sphere.Sphere(200, 25)
#         s.r_wall = 1
#         g = s.gain(0)
#         gg = 1/s.a_sample
#         np.testing.assert_allclose(g, gg, atol=1e-5)
# 
#     def test_03_gain(self):
#         """Gain calculations, r_wall=0."""
#         s = iadpython.sphere.Sphere(200, 25, d_entrance=5, d_detector=10)
#         s.r_wall = 0
#         g = s.gain(0)
#         np.testing.assert_allclose(g, 1, atol=1e-5)
# 
#     def test_04_gain(self):
#         """Gain calculations, r_wall=1."""
#         s = iadpython.sphere.Sphere(200, 25, d_entrance=5, d_detector=10)
#         s.r_wall = 1
#         g = s.gain(0)
#         gg = 1/(s.a_detector+s.a_entrance+s.a_sample)
#         np.testing.assert_allclose(g, gg, atol=1e-5)
>>>>>>> e7032876

class SphereMultiplier(unittest.TestCase):
    """Spherical caps and areas."""

    def test_01_multiplier(self):
        """Multiplier calculations."""
        R = 100
        s = iadpython.sphere.Sphere(2 * R, 5)
        s.a_wall = 0.98
        s.r_wall = 0.8 / s.a_wall
        M = s.multiplier(UR1=1, URU=0)
        np.testing.assert_allclose(5, M, atol=1e-5)

        M = s.multiplier(UR1=0.8, URU=0)
        np.testing.assert_allclose(0.8 * 5, M, atol=1e-5)

        M = s.multiplier(UR1=1, URU=1)
        M1 = 1 / (1 - s.a_wall * s.r_wall - s.a_sample)
        np.testing.assert_allclose(M, M1, atol=1e-5)

    def test_02_multiplier(self):
        """Array of r_wall values."""
        R = 100
        s = iadpython.sphere.Sphere(2 * R, 25, d_entrance=5, r_detector=0.1)
        s.r_wall = np.linspace(0,1,4)
        M = s.multiplier(UR1=1, URU=0)
        mm = [1.0, 1.496948, 2.975731, 245.224041]
        np.testing.assert_allclose(mm, M, atol=1e-5)

        M = s.multiplier(UR1=0.8, URU=0)
        mm = [0.8, 1.197558, 2.380584, 196.179233]
        np.testing.assert_allclose(mm, M, atol=1e-5)

        M = s.multiplier(UR1=1, URU=1)
        M1 = 1 / (1 - s.a_wall * s.r_wall - s.a_sample)
        np.testing.assert_allclose(M, M1, atol=1e-5)

if __name__ == '__main__':
    unittest.main()<|MERGE_RESOLUTION|>--- conflicted
+++ resolved
@@ -49,7 +49,7 @@
         a_cap1 = s.approx_relative_cap_area(20)
         np.testing.assert_allclose(acap1, a_cap1, atol=1e-5)
 
-<<<<<<< HEAD
+
 class SphereGain(unittest.TestCase):
     """Basic tests of gain relative to black sphere."""
 
@@ -83,40 +83,7 @@
         g = s.gain(0)
         gg = 1/(s.a_detector+s.a_entrance+s.a_sample)
         np.testing.assert_allclose(g, gg, atol=1e-5)
-=======
-# class SphereGain(unittest.TestCase):
-#     """Basic tests of gain relative to black sphere."""
-# 
-#     def test_01_gain(self):
-#         """Gain calculations, r_wall=0."""
-#         s = iadpython.sphere.Sphere(200, 25)
-#         s.r_wall = 0
-#         g = s.gain(0)
-#         np.testing.assert_allclose(g, 1, atol=1e-5)
-# 
-#     def test_02_gain(self):
-#         """Gain calculations, r_wall=1."""
-#         s = iadpython.sphere.Sphere(200, 25)
-#         s.r_wall = 1
-#         g = s.gain(0)
-#         gg = 1/s.a_sample
-#         np.testing.assert_allclose(g, gg, atol=1e-5)
-# 
-#     def test_03_gain(self):
-#         """Gain calculations, r_wall=0."""
-#         s = iadpython.sphere.Sphere(200, 25, d_entrance=5, d_detector=10)
-#         s.r_wall = 0
-#         g = s.gain(0)
-#         np.testing.assert_allclose(g, 1, atol=1e-5)
-# 
-#     def test_04_gain(self):
-#         """Gain calculations, r_wall=1."""
-#         s = iadpython.sphere.Sphere(200, 25, d_entrance=5, d_detector=10)
-#         s.r_wall = 1
-#         g = s.gain(0)
-#         gg = 1/(s.a_detector+s.a_entrance+s.a_sample)
-#         np.testing.assert_allclose(g, gg, atol=1e-5)
->>>>>>> e7032876
+
 
 class SphereMultiplier(unittest.TestCase):
     """Spherical caps and areas."""
