--- conflicted
+++ resolved
@@ -23,10 +23,9 @@
 from setuptools import setup
 
 setup(
-<<<<<<< HEAD
     name='iadpython',
     packages=['iadpython'],
-    version='0.2.3',
+    version='0.2.4',
     description='Forward and inverse radiative transport using adding-doubling',
     url='https://github.com/scottprahl/iadpython.git',
     author='Scott Prahl',
@@ -56,29 +55,4 @@
     A basic python interface to the inverse adding-doubling package written
     in C.  Adding-Doubling was developed by van de Hulst, *Multiple Light Scattering*.
     """,
-=======
-	name='iadpython',
-	packages=['iadpython'],
-	version='0.2.4',
-	description='Forward and inverse radiative transport using adding-doubling',
-	url='https://github.com/scottprahl/iadpython.git',  
-	author='Scott Prahl',
-	author_email='scott.prahl@oit.edu',
-	license='MIT',
-	classifiers=[
-		'Development Status :: 4 - Beta',
-		'License :: OSI Approved :: MIT License',
-		'Intended Audience :: Science/Research',
-		'Programming Language :: Python',
-		'Topic :: Scientific/Engineering :: Physics',
-	],
-	keywords=['absorption', 'scattering', 'reflection', 'transmission', 'optical properties'],
-	install_requires=['numpy'],
-	test_suite='iadpython/test_iadpython.py',
-	long_description=
-	"""
-	A basic python interface to the inverse adding-doubling package written in C.
-	Adding-Doubling was developed by van de Hulst *Multiple Light Scattering*.
-	""",
->>>>>>> 181d93fa
 )