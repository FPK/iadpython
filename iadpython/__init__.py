<<<<<<< HEAD
"""
Forward and inverse adding-doubling radiative transport calculations.

Extensive documentation is at <https://iadpython.readthedocs.io>

`iadpython` is a pure Python module to do radiative transport calculations
in layered slabs.  The forward calculation and the inverse calculation work
fine as long as integrating spheres are not used.  That code has yet to be
ported to pure python.

An example::

    import iadpython as iad

    mu_s = 10  # scattering coefficient [1/mm]
    mu_a = 0.1 # absorption coefficient [1/mm]
    g = 0.9    # scattering anisotropy
    d = 1      # thickness mm

    a = mu_s/(mu_a+mu_s)
    b = mu_s/(mu_a+mu_s) * d

    # air / glass / sample / glass / air
    s = iadpython.Sample(a=a, b=b, g=g, n=1.4, n_above=1.5, n_below=1.5)
    ur1, ut1, uru, utu = s.rt()

    print('Collimated light incident perpendicular to sample')
    print('  total reflection = %.5f' % ur1)
    print('  total transmission = %.5f' % ut1)

    print('Diffuse light incident on sample')
    print('  total reflection = %.5f' % uru)
    print('  total transmission = %.5f' % utu)
"""

__version__ = '0.4.0'
__author__ = 'Scott Prahl'
__email__ = 'scott.prahl@oit.edu'
__copyright__ = 'Copyright 2018-22, Scott Prahl'
__license__ = 'MIT'
__url__ = 'https://github.com/scottprahl/iadpython.git'
=======
"""Modules used for inverse adding-doubling."""

__version__ = '0.5.0'
__author__ = 'Scott Prahl'
>>>>>>> cfdad6f3

from .constants import *
from .fresnel import *
from .start import *
from .ad import *
from .quadrature import *
from .combine import *
from .redistribution import *
from .sphere import *
from .nist import *
from .iad import *
from .grid import *
from .rxt import *<|MERGE_RESOLUTION|>--- conflicted
+++ resolved
@@ -1,4 +1,3 @@
-<<<<<<< HEAD
 """
 Forward and inverse adding-doubling radiative transport calculations.
 
@@ -33,19 +32,12 @@
     print('  total reflection = %.5f' % uru)
     print('  total transmission = %.5f' % utu)
 """
-
-__version__ = '0.4.0'
+__version__ = '0.5.0'
 __author__ = 'Scott Prahl'
 __email__ = 'scott.prahl@oit.edu'
 __copyright__ = 'Copyright 2018-22, Scott Prahl'
 __license__ = 'MIT'
 __url__ = 'https://github.com/scottprahl/iadpython.git'
-=======
-"""Modules used for inverse adding-doubling."""
-
-__version__ = '0.5.0'
-__author__ = 'Scott Prahl'
->>>>>>> cfdad6f3
 
 from .constants import *
 from .fresnel import *
